"""
 Methods for performing Richardson-Lucy deconvolution.

 A kernel (pulse shape) is needed. If this is not known, it must be estimated.
 The duration time and asymmetry parameter of the two-sided exponential pulse may be estimated from the power spectral density of the signal.
 For best results, ensure the mass of the pulse shape is localized in the middle of the kernel array.

 The method requires a positive definite signal (only positive pulses). 
 If you have a normalized signal, you must undo the normalization before using the deconvolution.
 If signal is FPP+noise with intermittency parameter gamma and noise parameter epsilon, undo the normalization with
 signal = ((1+eps)*gamma)**(0.5)*normalized_signal + gamma
 This can be used in the RL_gauss_deconvolve function.
 Generally, more iterations are better.
 Check that the result falls to zero during quiet periods, or amplitudes may not be correctly calculated.

 Then, use three_point_maxima function to find the peaks.
 Noise is handled by setting a height threshold related to  the intermittency parameter (gamma), noise to signal ratio (epsilon), and the mean amplitude of the signal (<A>):
 threshold = <A>*square_root(gamma*epsilon)

 If you want to reconstruct the signal from the result of the deconvolution and compare this to the normalized data, normalize the reconstructed signal.
"""

def RL_gauss_deconvolve(
    signal,
    kern,
    iteration_list,
    initial_guess=None,
    cutoff=1e-10,
    scale_factor=1,
    gpu=False,
):
    """
    Use: Performs the Richardson-Lucy (RL) deconvolution for normally distributed noise.
    See https://en.wikipedia.org/wiki/Richardson%E2%80%93Lucy_deconvolution
    and https://arxiv.org/abs/1802.05052.
    Input:
        signal: Signal to be deconvolved ..................................... 1D np/cp array
                If gpu=True, this has to be a cupy array.
        kern: Deconvolution kernel, this can be the pulse shape or the forcing  1D np/cp array
               If gpu=True, this has to be a cupy array.
        iteration_list: The number of iterations. ............................. int or list of int
                        If this is a list, the deconvolution result is returned for each element in iteration_list, see below.
        initial_guess: Initial array guess. Leave blank for all zeros. ........ 1D np/cp array
        cutoff: For avoiding divide by zero errors. ........................... float
        scale_factor: Scale factor which is multiplied with b condition........ float > 0, default = 1
        gpu: Use GPU-accelerated version....................................... bool
    Output:
        result: result array. NxM, where N=len(signal) and M=len(iteration_list)   np/cp array
        error: normalized mean difference between iterations .................... 1D np/cp array

    WARNING:
    For estimating the pulse shape, you need to ensure you have an odd number of data points when generating synthetic data.
    Do a check like the following before putting signal array into the 'signal' argument.
    if (len(signal) % 2) == 0:
        signal = signal[:-1]
        time = time[:-1]
    """
    from tqdm import tqdm

    if gpu:
        import cupy as xp
        from cusignal.convolution.convolve import fftconvolve
    else:
        import numpy as xp
        from scipy.signal import fftconvolve

    if gpu:
        pool = xp.cuda.MemoryPool(xp.cuda.malloc_managed)
        xp.cuda.set_allocator(pool.malloc)

    if initial_guess is None:
        current_result = xp.ones(signal.size)
        updated_result = xp.ones(signal.size)
    else:
        current_result = xp.copy(initial_guess)
        updated_result = xp.copy(initial_guess)

    signal_temporary = xp.copy(signal)
    kern_temporary = xp.copy(kern)

    if type(iteration_list) is int:
        iteration_list = [
            iteration_list,
        ]

    error = xp.zeros(iteration_list[-1] + 1)
    error[0] = xp.sum(
        (signal_temporary - fftconvolve(current_result, kern_temporary, "same")) ** 2
    )

    result = xp.zeros([signal.size, len(iteration_list)])

    inverse_kern = kern_temporary[::-1]
    signal_convolution_inverse_kern = fftconvolve(
        signal_temporary, inverse_kern, "same"
    )
    kern_convolution_inverse_kern = fftconvolve(kern_temporary, inverse_kern, "same")

    # To ensure we have non-negative iterations we apply a condition which is dependent on signal_convolution_inverse_kern
    # If signal_convolution_inverse_kern is negative then b = cutoff - scale_factor*np.amin(signal_convolution_inverse_kern).
    # Cutoff avoids division by 0.
    # If signal_convolution_inverse_kern is positive, let b = cutoff to ensure non-zero division.
    if xp.amin(signal_convolution_inverse_kern) < 0:
        b_min = xp.amin(signal_convolution_inverse_kern)
        b = cutoff - scale_factor * b_min
    else:
        b = cutoff

    count = 0

    for i in tqdm(range(1, iteration_list[-1] + 1), position=0, leave=True):
        # If an element in the previous iteration is very close to zero,
        # the same element in the next iteration should be as well.
        # This is handeled numerically by setting all elements <= cutoff to 0
        # and only performing the interation on those elements > cutoff.

        updated_convolution = fftconvolve(
            current_result, kern_convolution_inverse_kern, "same"
        )

        updated_result = (current_result * (signal_convolution_inverse_kern + b)) / (
            updated_convolution + b
        )

        error[i] = xp.sum(
            (signal_temporary - fftconvolve(updated_result, kern_temporary, "same"))
            ** 2
        ) / len(signal)

        current_result[:] = updated_result[:]

        if i == iteration_list[count]:
            print(f"i = {iteration_list[count]}", flush=True)
            result[:, count] = updated_result[:]
            count += 1

    return result, error


def three_point_maxima(deconv_result, time_base=None, **kwargs):
    """
    Find amplitudes and arrival times of the deconvolved signal
    using scipy.signal.find_peaks.

    Use: Estimates arrival times and amplitudes of the FPP from the deconvolved signal.
    Input:
        deconv_result: result of deconvolution ............... numpy array
        time_base: (optional) time array ................ numpy array
                If time_base is given, estimated_arrival_times are the arrival times in time_base. 
                If time_base is not given, estimated_arrival_times are the peak locations in deconv_result.
        **kwargs: Keyword arguments are passed to scipy.find_peaks function
                By default, the pure 3-point maxima uses the scipy.find_peaks function.
                In the presence of noise, we suggest using one of the following
                keyword arguments in order to select for the peaks:
                    height: required height of peak
                    prominence: required prominence of peak
                        may require setting wlen as well, for large arrays.
    Output:
        estimated_arrival_times: estimated location of arrivals ....... numpy array
        estimated_amplitudes: estimated amplitudes ................ numpy array
<<<<<<< HEAD
        
    
=======

    If time_base is given, estimated_arrival_times are the arrival times in time_base.
    If time_base is not given, ta are the peak locations in deconv_result.

    By default, this is a pure 3-point maxima.
    In the presence of noise, we suggest using one of the following
    keywords in order to select for the peaks:
        height: required height of peak
        prominence: required prominence of peak
            may require setting wlen as well, for large arrays.

>>>>>>> 6d1cf600
    In order to take the entire mass of each peak of deconv_result into account,
    the amplitudes are estimated by summing from one minima between two peaks
    to the minima between the next two peaks. The value of the minima is
    divided proportionally between the two peaks, according to their height.
    ---min---peak----min----peak----min---
    ---][--sum range-][--sum range--][----
    """
    import numpy as np
    from scipy.signal import find_peaks

    # Find_peaks discounts the endpoints
    deconv_result_temporary = np.zeros(deconv_result.size + 2)
    deconv_result_temporary[1:-1] = deconv_result[:]

    peak_location = find_peaks(deconv_result_temporary, **kwargs)[0]

    estimated_amplitudes = deconv_result_temporary[peak_location]

    if time_base is None:
        return peak_location - 1, estimated_amplitudes
    else:
        return time_base[peak_location - 1], estimated_amplitudes<|MERGE_RESOLUTION|>--- conflicted
+++ resolved
@@ -158,22 +158,7 @@
     Output:
         estimated_arrival_times: estimated location of arrivals ....... numpy array
         estimated_amplitudes: estimated amplitudes ................ numpy array
-<<<<<<< HEAD
         
-    
-=======
-
-    If time_base is given, estimated_arrival_times are the arrival times in time_base.
-    If time_base is not given, ta are the peak locations in deconv_result.
-
-    By default, this is a pure 3-point maxima.
-    In the presence of noise, we suggest using one of the following
-    keywords in order to select for the peaks:
-        height: required height of peak
-        prominence: required prominence of peak
-            may require setting wlen as well, for large arrays.
-
->>>>>>> 6d1cf600
     In order to take the entire mass of each peak of deconv_result into account,
     the amplitudes are estimated by summing from one minima between two peaks
     to the minima between the next two peaks. The value of the minima is
